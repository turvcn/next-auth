--- conflicted
+++ resolved
@@ -60,14 +60,9 @@
 }
 
 export function mockAdapter(): Adapter {
-  // @ts-expect-error
   const adapter: Adapter = {
     createVerificationToken: jest.fn(() => {}),
     getUserByEmail: jest.fn(() => {}),
-<<<<<<< HEAD
   } as unknown as Adapter
-=======
-  }
-  return adapter;
->>>>>>> 0a4b99de
+  return adapter
 }