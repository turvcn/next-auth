import oAuthCallback from "../lib/oauth/callback"
import callbackHandler from "../lib/callback-handler"
import { hashToken } from "../lib/utils"
import getUserFromEmail from "../lib/email/getUserFromEmail"

import type { InternalOptions } from "../types"
import type { InternalRequest, InternalResponse } from ".."
import type { Cookie, SessionStore } from "../lib/cookie"
import type { User } from "../.."
import type { AdapterSession } from "../../adapters"

/** Handle callbacks from login services */
export default async function callback(params: {
<<<<<<< HEAD
  options: InternalOptions<"oauth" | "credentials" | "email">
  query: InternalRequest["query"]
  method: Required<InternalRequest>["method"]
  body: InternalRequest["body"]
  headers: InternalRequest["headers"]
  cookies: InternalRequest["cookies"]
=======
  options: InternalOptions
  query: RequestInternal["query"]
  method: Required<RequestInternal>["method"]
  body: RequestInternal["body"]
  headers: RequestInternal["headers"]
  cookies: RequestInternal["cookies"]
>>>>>>> 6f459225
  sessionStore: SessionStore
}): Promise<InternalResponse> {
  const { options, query, body, method, headers, sessionStore } = params
  const {
    provider,
    adapter,
    url,
    callbackUrl,
    pages,
    jwt,
    events,
    callbacks,
    session: { strategy: sessionStrategy, maxAge: sessionMaxAge },
    logger,
  } = options

  const cookies: Cookie[] = []

  const useJwtSession = sessionStrategy === "jwt"

  if (provider.type === "oauth") {
    try {
      const {
        profile,
        account,
        OAuthProfile,
        cookies: oauthCookies,
      } = await oAuthCallback({
        query,
        body,
        method,
        options,
        cookies: params.cookies,
      })

      if (oauthCookies.length) cookies.push(...oauthCookies)

      try {
        // Make it easier to debug when adding a new provider
        logger.debug("OAUTH_CALLBACK_RESPONSE", {
          profile,
          account,
          OAuthProfile,
        })

        // If we don't have a profile object then either something went wrong
        // or the user cancelled signing in. We don't know which, so we just
        // direct the user to the signin page for now. We could do something
        // else in future.
        //
        // Note: In oAuthCallback an error is logged with debug info, so it
        // should at least be visible to developers what happened if it is an
        // error with the provider.
        if (!profile || !account || !OAuthProfile) {
          return { redirect: `${url}/signin`, cookies }
        }

        // Check if user is allowed to sign in
        // Attempt to get Profile from OAuth provider details before invoking
        // signIn callback - but if no user object is returned, that is fine
        // (that just means it's a new user signing in for the first time).
        let userOrProfile = profile
        if (adapter) {
          const { getUserByAccount } = adapter
          const userByAccount = await getUserByAccount({
            providerAccountId: account.providerAccountId,
            provider: provider.id,
          })

          if (userByAccount) userOrProfile = userByAccount
        }

        try {
          const isAllowed = await callbacks.signIn({
            user: userOrProfile,
            account,
            profile: OAuthProfile,
          })
          if (!isAllowed) {
            return { redirect: `${url}/error?error=AccessDenied`, cookies }
          } else if (typeof isAllowed === "string") {
            return { redirect: isAllowed, cookies }
          }
        } catch (error) {
          return {
            redirect: `${url}/error?error=${encodeURIComponent(
              (error as Error).message
            )}`,
            cookies,
          }
        }

        // Sign user in
        const { user, session, isNewUser } = await callbackHandler({
          sessionToken: sessionStore.value,
          profile,
          account,
          options,
        })

        if (useJwtSession) {
          const defaultToken = {
            name: user.name,
            email: user.email,
            picture: user.image,
            sub: user.id?.toString(),
          }
          const token = await callbacks.jwt({
            token: defaultToken,
            user,
            account,
            profile: OAuthProfile,
            isNewUser,
          })

          // Encode token
          const newToken = await jwt.encode({ ...jwt, token })

          // Set cookie expiry date
          const cookieExpires = new Date()
          cookieExpires.setTime(cookieExpires.getTime() + sessionMaxAge * 1000)

          const sessionCookies = sessionStore.chunk(newToken, {
            expires: cookieExpires,
          })
          cookies.push(...sessionCookies)
        } else {
          // Save Session Token in cookie
          cookies.push({
            name: options.cookies.sessionToken.name,
            value: (session as AdapterSession).sessionToken,
            options: {
              ...options.cookies.sessionToken.options,
              expires: (session as AdapterSession).expires,
            },
          })
        }

        // @ts-expect-error
        await events.signIn?.({ user, account, profile, isNewUser })

        // Handle first logins on new accounts
        // e.g. option to send users to a new account landing page on initial login
        // Note that the callback URL is preserved, so the journey can still be resumed
        if (isNewUser && pages.newUser) {
          return {
            redirect: `${pages.newUser}${
              pages.newUser.includes("?") ? "&" : "?"
            }callbackUrl=${encodeURIComponent(callbackUrl)}`,
            cookies,
          }
        }

        // Callback URL is already verified at this point, so safe to use if specified
        return { redirect: callbackUrl, cookies }
      } catch (error) {
        if ((error as Error).name === "AccountNotLinkedError") {
          // If the email on the account is already linked, but not with this OAuth account
          return {
            redirect: `${url}/error?error=OAuthAccountNotLinked`,
            cookies,
          }
        } else if ((error as Error).name === "CreateUserError") {
          return { redirect: `${url}/error?error=OAuthCreateAccount`, cookies }
        }
        logger.error("OAUTH_CALLBACK_HANDLER_ERROR", error as Error)
        return { redirect: `${url}/error?error=Callback`, cookies }
      }
    } catch (error) {
      if ((error as Error).name === "OAuthCallbackError") {
        logger.error("OAUTH_CALLBACK_ERROR", {
          error: error as Error,
          providerId: provider.id,
        })
        return { redirect: `${url}/error?error=OAuthCallback`, cookies }
      }
      logger.error("OAUTH_CALLBACK_ERROR", error as Error)
      return { redirect: `${url}/error?error=Callback`, cookies }
    }
  } else if (provider.type === "email") {
    try {
      const token = query?.token as string | undefined
      const identifier = query?.email as string | undefined

      // If these are missing, the sign-in URL was manually opened without these params or the `sendVerificationRequest` method did not send the link correctly in the email.
      if (!token || !identifier) {
        return { redirect: `${url}/error?error=configuration`, cookies }
      }

      // @ts-expect-error -- Verified in `assertConfig`. adapter: Adapter<true>
      const invite = await adapter.useVerificationToken({
        identifier,
        token: hashToken(token, options),
      })

      const invalidInvite = !invite || invite.expires.valueOf() < Date.now()
      if (invalidInvite) {
        return { redirect: `${url}/error?error=Verification`, cookies }
      }

      const profile = await getUserFromEmail({
        email: identifier,
        // @ts-expect-error -- Verified in `assertConfig`. adapter: Adapter<true>
        adapter,
      })

      const account = {
        providerAccountId: profile.email,
        type: "email" as const,
        provider: provider.id,
      }

      // Check if user is allowed to sign in
      try {
        const signInCallbackResponse = await callbacks.signIn({
          user: profile,
          account,
        })
        if (!signInCallbackResponse) {
          return { redirect: `${url}/error?error=AccessDenied`, cookies }
        } else if (typeof signInCallbackResponse === "string") {
          return { redirect: signInCallbackResponse, cookies }
        }
      } catch (error) {
        return {
          redirect: `${url}/error?error=${encodeURIComponent(
            (error as Error).message
          )}`,
          cookies,
        }
      }

      // Sign user in
      const { user, session, isNewUser } = await callbackHandler({
        sessionToken: sessionStore.value,
        profile,
        account,
        options,
      })

      if (useJwtSession) {
        const defaultToken = {
          name: user.name,
          email: user.email,
          picture: user.image,
          sub: user.id?.toString(),
        }
        const token = await callbacks.jwt({
          token: defaultToken,
          user,
          account,
          isNewUser,
        })

        // Encode token
        const newToken = await jwt.encode({ ...jwt, token })

        // Set cookie expiry date
        const cookieExpires = new Date()
        cookieExpires.setTime(cookieExpires.getTime() + sessionMaxAge * 1000)

        const sessionCookies = sessionStore.chunk(newToken, {
          expires: cookieExpires,
        })
        cookies.push(...sessionCookies)
      } else {
        // Save Session Token in cookie
        cookies.push({
          name: options.cookies.sessionToken.name,
          value: (session as AdapterSession).sessionToken,
          options: {
            ...options.cookies.sessionToken.options,
            expires: (session as AdapterSession).expires,
          },
        })
      }

      await events.signIn?.({ user, account, isNewUser })

      // Handle first logins on new accounts
      // e.g. option to send users to a new account landing page on initial login
      // Note that the callback URL is preserved, so the journey can still be resumed
      if (isNewUser && pages.newUser) {
        return {
          redirect: `${pages.newUser}${
            pages.newUser.includes("?") ? "&" : "?"
          }callbackUrl=${encodeURIComponent(callbackUrl)}`,
          cookies,
        }
      }

      // Callback URL is already verified at this point, so safe to use if specified
      return { redirect: callbackUrl, cookies }
    } catch (error) {
      if ((error as Error).name === "CreateUserError") {
        return { redirect: `${url}/error?error=EmailCreateAccount`, cookies }
      }
      logger.error("CALLBACK_EMAIL_ERROR", error as Error)
      return { redirect: `${url}/error?error=Callback`, cookies }
    }
  } else if (provider.type === "credentials" && method === "POST") {
    const credentials = body

    let user: User
    try {
      user = (await provider.authorize(credentials, {
        query,
        body,
        headers,
        method,
      })) as User
      if (!user) {
        return {
          status: 401,
          redirect: `${url}/error?${new URLSearchParams({
            error: "CredentialsSignin",
            provider: provider.id,
          })}`,
          cookies,
        }
      }
    } catch (error) {
      return {
        status: 401,
        redirect: `${url}/error?error=${encodeURIComponent(
          (error as Error).message
        )}`,
        cookies,
      }
    }

    /** @type {import("src").Account} */
    const account = {
      providerAccountId: user.id,
      type: "credentials",
      provider: provider.id,
    }

    try {
      const isAllowed = await callbacks.signIn({
        user,
        // @ts-expect-error
        account,
        credentials,
      })
      if (!isAllowed) {
        return {
          status: 403,
          redirect: `${url}/error?error=AccessDenied`,
          cookies,
        }
      } else if (typeof isAllowed === "string") {
        return { redirect: isAllowed, cookies }
      }
    } catch (error) {
      return {
        redirect: `${url}/error?error=${encodeURIComponent(
          (error as Error).message
        )}`,
        cookies,
      }
    }

    const defaultToken = {
      name: user.name,
      email: user.email,
      picture: user.image,
      sub: user.id?.toString(),
    }

    const token = await callbacks.jwt({
      token: defaultToken,
      user,
      // @ts-expect-error
      account,
      isNewUser: false,
    })

    // Encode token
    const newToken = await jwt.encode({ ...jwt, token })

    // Set cookie expiry date
    const cookieExpires = new Date()
    cookieExpires.setTime(cookieExpires.getTime() + sessionMaxAge * 1000)

    const sessionCookies = sessionStore.chunk(newToken, {
      expires: cookieExpires,
    })

    cookies.push(...sessionCookies)

    // @ts-expect-error
    await events.signIn?.({ user, account })

    return { redirect: callbackUrl, cookies }
  }
  return {
    status: 500,
    body: `Error: Callback for provider type ${provider.type} not supported`,
    cookies,
  }
}<|MERGE_RESOLUTION|>--- conflicted
+++ resolved
@@ -11,21 +11,12 @@
 
 /** Handle callbacks from login services */
 export default async function callback(params: {
-<<<<<<< HEAD
   options: InternalOptions<"oauth" | "credentials" | "email">
   query: InternalRequest["query"]
   method: Required<InternalRequest>["method"]
   body: InternalRequest["body"]
   headers: InternalRequest["headers"]
   cookies: InternalRequest["cookies"]
-=======
-  options: InternalOptions
-  query: RequestInternal["query"]
-  method: Required<RequestInternal>["method"]
-  body: RequestInternal["body"]
-  headers: RequestInternal["headers"]
-  cookies: RequestInternal["cookies"]
->>>>>>> 6f459225
   sessionStore: SessionStore
 }): Promise<InternalResponse> {
   const { options, query, body, method, headers, sessionStore } = params
