import {
  MissingAdapter,
  MissingAPIRoute,
  MissingAuthorize,
  MissingSecret,
  UnsupportedStrategy,
  InvalidCallbackUrl,
<<<<<<< HEAD
  InvalidEndpoints,
=======
  MissingAdapterMethods,
>>>>>>> 5d6643b6
} from "../errors"
import parseUrl from "../../utils/parse-url"
import { defaultCookies } from "./cookie"

import type { InternalRequest } from ".."
import type { WarningCode } from "../../utils/logger"
import type { NextAuthOptions } from "../types"

type ConfigError =
  | MissingAPIRoute
  | MissingSecret
  | UnsupportedStrategy
  | MissingAuthorize
  | MissingAdapter
  | InvalidEndpoints

let warned = false

function isValidHttpUrl(url: string, baseUrl: string) {
  try {
    return /^https?:/.test(
      new URL(url, url.startsWith("/") ? baseUrl : undefined).protocol
    )
  } catch {
    return false
  }
}

/**
 * Verify that the user configured `next-auth` correctly.
 * Good place to mention deprecations as well.
 *
 * REVIEW: Make some of these and corresponding docs less Next.js specific?
 */
export function assertConfig(params: {
  options: NextAuthOptions
  req: InternalRequest
}): ConfigError | WarningCode[] {
  const { options, req } = params

  const warnings: WarningCode[] = []

  if (!warned) {
    if (!req.host) warnings.push("NEXTAUTH_URL")

    // TODO: Make this throw an error in next major. This will also get rid of `NODE_ENV`
    if (!options.secret && process.env.NODE_ENV !== "production")
      warnings.push("NO_SECRET")

    if (options.debug) warnings.push("DEBUG_ENABLED")
  }

  if (!options.secret && process.env.NODE_ENV === "production") {
    return new MissingSecret("Please define a `secret` in production.")
  }

  // req.query isn't defined when asserting `unstable_getServerSession` for example
  if (!req.query?.nextauth && !req.action) {
    return new MissingAPIRoute(
      "Cannot find [...nextauth].{js,ts} in `/pages/api/auth`. Make sure the filename is written correctly."
    )
  }

  const callbackUrlParam = req.query?.callbackUrl as string | undefined

  const url = parseUrl(req.host)

  if (callbackUrlParam && !isValidHttpUrl(callbackUrlParam, url.base)) {
    return new InvalidCallbackUrl(
      `Invalid callback URL. Received: ${callbackUrlParam}`
    )
  }

  const { callbackUrl: defaultCallbackUrl } = defaultCookies(
    options.useSecureCookies ?? url.base.startsWith("https://")
  )
  const callbackUrlCookie =
    req.cookies?.[options.cookies?.callbackUrl?.name ?? defaultCallbackUrl.name]

  if (callbackUrlCookie && !isValidHttpUrl(callbackUrlCookie, url.base)) {
    return new InvalidCallbackUrl(
      `Invalid callback URL. Received: ${callbackUrlCookie}`
    )
  }

  let hasCredentials, hasEmail
  let hasTwitterOAuth2

  for (const provider of options.providers) {
    if (provider.type === "oauth" && !provider.issuer) {
      const { authorization: a, token: t, userinfo: u } = provider
      let key
      if (typeof a !== "string" && !a?.url) key = "authorization"
      else if (typeof t !== "string" && !t?.url) key = "token"
      else if (typeof u !== "string" && !u?.url) key = "userinfo"

      if (key) {
        return new InvalidEndpoints(
          `Provider "${provider.id}" is missing both \`issuer\` and \`${key}\` endpoint config. At least one of them is required.`
        )
      }
    }

    if (provider.type === "credentials") hasCredentials = true
    else if (provider.type === "email") hasEmail = true
    else if (provider.id === "twitter" && provider.version === "2.0")
      hasTwitterOAuth2 = true
  }

  if (hasCredentials) {
    const dbStrategy = options.session?.strategy === "database"
    const onlyCredentials = !options.providers.some(
      (p) => p.type !== "credentials"
    )
    if (dbStrategy && onlyCredentials) {
      return new UnsupportedStrategy(
        "Signin in with credentials only supported if JWT strategy is enabled"
      )
    }

    const credentialsNoAuthorize = options.providers.some(
      (p) => p.type === "credentials" && !p.authorize
    )
    if (credentialsNoAuthorize) {
      return new MissingAuthorize(
        "Must define an authorize() handler to use credentials authentication provider"
      )
    }
  }

  if (hasEmail) {
    const { adapter } = options
    if (!adapter) {
      return new MissingAdapter("E-mail login requires an adapter.")
    }

    const missingMethods = [
      "createVerificationToken",
      "useVerificationToken",
      "getUserByEmail",
    ].filter((method) => !adapter[method])

    if (missingMethods.length) {
      return new MissingAdapterMethods(
        `Required adapter methods were missing: ${missingMethods.join(", ")}`
      )
    }
  }

  if (!warned) {
    if (hasTwitterOAuth2) warnings.push("TWITTER_OAUTH_2_BETA")
    warned = true
  }

  return warnings
}<|MERGE_RESOLUTION|>--- conflicted
+++ resolved
@@ -1,15 +1,12 @@
 import {
   MissingAdapter,
+  MissingAdapterMethods,
   MissingAPIRoute,
   MissingAuthorize,
   MissingSecret,
+  InvalidCallbackUrl,
+  InvalidEndpoints,
   UnsupportedStrategy,
-  InvalidCallbackUrl,
-<<<<<<< HEAD
-  InvalidEndpoints,
-=======
-  MissingAdapterMethods,
->>>>>>> 5d6643b6
 } from "../errors"
 import parseUrl from "../../utils/parse-url"
 import { defaultCookies } from "./cookie"
@@ -19,12 +16,15 @@
 import type { NextAuthOptions } from "../types"
 
 type ConfigError =
+  | MissingAdapter
+  | MissingAdapterMethods
   | MissingAPIRoute
+  | MissingAuthorize
   | MissingSecret
+  | InvalidCallbackUrl
   | UnsupportedStrategy
-  | MissingAuthorize
-  | MissingAdapter
   | InvalidEndpoints
+  | UnsupportedStrategy
 
 let warned = false
 
