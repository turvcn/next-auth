import type { Adapter, AdapterUser } from "../adapters"
import type {
  Provider,
  CredentialInput,
  ProviderType,
<<<<<<< HEAD
  OAuthConfigInternal,
=======
>>>>>>> 5d6643b6
  EmailConfig,
  CredentialsConfig,
  InternalOAuthConfig,
} from "../providers"
import type { TokenSetParameters } from "openid-client"
import type { JWT, JWTOptions } from "../jwt"
import type { LoggerInstance } from "../utils/logger"
import type { CookieSerializeOptions } from "cookie"

import type { NextApiRequest, NextApiResponse } from "next"

import type { InternalUrl } from "../utils/parse-url"

export type Awaitable<T> = T | PromiseLike<T>

export type { LoggerInstance }

/**
 * Configure your NextAuth instance
 *
 * [Documentation](https://next-auth.js.org/configuration/options#options)
 */
export interface NextAuthOptions {
  /**
   * An array of authentication providers for signing in
   * (e.g. Google, Facebook, Twitter, GitHub, Email, etc) in any order.
   * This can be one of the built-in providers or an object with a custom provider.
   * * **Default value**: `[]`
   * * **Required**: *Yes*
   *
   * [Documentation](https://next-auth.js.org/configuration/options#providers) | [Providers documentation](https://next-auth.js.org/configuration/providers)
   */
  providers: Provider[]
  /**
   * A random string used to hash tokens, sign cookies and generate cryptographic keys.
   * If not specified, it falls back to `jwt.secret` or `NEXTAUTH_SECRET` from environment vairables.
   * Otherwise it will use a hash of all configuration options, including Client ID / Secrets for entropy.
   *
   * NOTE: The last behavior is extremely volatile, and will throw an error in production.
   * * **Default value**: `string` (SHA hash of the "options" object)
   * * **Required**: No - **but strongly recommended**!
   *
   * [Documentation](https://next-auth.js.org/configuration/options#secret)
   */
  secret?: string
  /**
   * Configure your session like if you want to use JWT or a database,
   * how long until an idle session expires, or to throttle write operations in case you are using a database.
   * * **Default value**: See the documentation page
   * * **Required**: No
   *
   * [Documentation](https://next-auth.js.org/configuration/options#session)
   */
  session?: Partial<SessionOptions>
  /**
   * JSON Web Tokens are enabled by default if you have not specified a database.
   * By default JSON Web Tokens are signed (JWS) but not encrypted (JWE),
   * as JWT encryption adds additional overhead and comes with some caveats.
   * You can enable encryption by setting `encryption: true`.
   * * **Default value**: See the documentation page
   * * **Required**: *No*
   *
   * [Documentation](https://next-auth.js.org/configuration/options#jwt)
   */
  jwt?: Partial<JWTOptions>
  /**
   * Specify URLs to be used if you want to create custom sign in, sign out and error pages.
   * Pages specified will override the corresponding built-in page.
   * * **Default value**: `{}`
   * * **Required**: *No*
   * @example
   *
   * ```js
   *   pages: {
   *     signIn: '/auth/signin',
   *     signOut: '/auth/signout',
   *     error: '/auth/error',
   *     verifyRequest: '/auth/verify-request',
   *     newUser: '/auth/new-user'
   *   }
   * ```
   *
   * [Documentation](https://next-auth.js.org/configuration/options#pages) | [Pages documentation](https://next-auth.js.org/configuration/pages)
   */
  pages?: Partial<PagesOptions>
  /**
   * Callbacks are asynchronous functions you can use to control what happens when an action is performed.
   * Callbacks are *extremely powerful*, especially in scenarios involving JSON Web Tokens
   * as they **allow you to implement access controls without a database** and to **integrate with external databases or APIs**.
   * * **Default value**: See the Callbacks documentation
   * * **Required**: *No*
   *
   * [Documentation](https://next-auth.js.org/configuration/options#callbacks) | [Callbacks documentation](https://next-auth.js.org/configuration/callbacks)
   */
  callbacks?: Partial<CallbacksOptions>
  /**
   * Events are asynchronous functions that do not return a response, they are useful for audit logging.
   * You can specify a handler for any of these events below - e.g. for debugging or to create an audit log.
   * The content of the message object varies depending on the flow
   * (e.g. OAuth or Email authentication flow, JWT or database sessions, etc),
   * but typically contains a user object and/or contents of the JSON Web Token
   * and other information relevant to the event.
   * * **Default value**: `{}`
   * * **Required**: *No*
   *
   * [Documentation](https://next-auth.js.org/configuration/options#events) | [Events documentation](https://next-auth.js.org/configuration/events)
   */
  events?: Partial<EventCallbacks>
  /**
   * You can use the adapter option to pass in your database adapter.
   *
   * * **Required**: *No*
   *
   * [Documentation](https://next-auth.js.org/configuration/options#adapter) |
   * [Adapters Overview](https://next-auth.js.org/adapters/overview)
   */
  adapter?: Adapter
  /**
   * Set debug to true to enable debug messages for authentication and database operations.
   * * **Default value**: `false`
   * * **Required**: *No*
   *
   * - ⚠ If you added a custom `logger`, this setting is ignored.
   *
   * [Documentation](https://next-auth.js.org/configuration/options#debug) | [Logger documentation](https://next-auth.js.org/configuration/options#logger)
   */
  debug?: boolean
  /**
   * Override any of the logger levels (`undefined` levels will use the built-in logger),
   * and intercept logs in NextAuth. You can use this option to send NextAuth logs to a third-party logging service.
   * * **Default value**: `console`
   * * **Required**: *No*
   *
   * @example
   *
   * ```js
   * // /pages/api/auth/[...nextauth].js
   * import log from "logging-service"
   * export default NextAuth({
   *   logger: {
   *     error(code, ...message) {
   *       log.error(code, message)
   *     },
   *     warn(code, ...message) {
   *       log.warn(code, message)
   *     },
   *     debug(code, ...message) {
   *       log.debug(code, message)
   *     }
   *   }
   * })
   * ```
   *
   * - ⚠ When set, the `debug` option is ignored
   *
   * [Documentation](https://next-auth.js.org/configuration/options#logger) |
   * [Debug documentation](https://next-auth.js.org/configuration/options#debug)
   */
  logger?: Partial<LoggerInstance>
  /**
   * Changes the theme of pages.
   * Set to `"light"` if you want to force pages to always be light.
   * Set to `"dark"` if you want to force pages to always be dark.
   * Set to `"auto"`, (or leave this option out)if you want the pages to follow the preferred system theme.
   * * **Default value**: `"auto"`
   * * **Required**: *No*
   *
   * [Documentation](https://next-auth.js.org/configuration/options#theme) | [Pages documentation]("https://next-auth.js.org/configuration/pages")
   */
  theme?: Theme
  /**
   * When set to `true` then all cookies set by NextAuth.js will only be accessible from HTTPS URLs.
   * This option defaults to `false` on URLs that start with `http://` (e.g. http://localhost:3000) for developer convenience.
   * You can manually set this option to `false` to disable this security feature and allow cookies
   * to be accessible from non-secured URLs (this is not recommended).
   * * **Default value**: `true` for HTTPS and `false` for HTTP sites
   * * **Required**: No
   *
   * [Documentation](https://next-auth.js.org/configuration/options#usesecurecookies)
   *
   * - ⚠ **This is an advanced option.** Advanced options are passed the same way as basic options,
   * but **may have complex implications** or side effects.
   * You should **try to avoid using advanced options** unless you are very comfortable using them.
   */
  useSecureCookies?: boolean
  /**
   * You can override the default cookie names and options for any of the cookies used by NextAuth.js.
   * You can specify one or more cookies with custom properties,
   * but if you specify custom options for a cookie you must provide all the options for that cookie.
   * If you use this feature, you will likely want to create conditional behavior
   * to support setting different cookies policies in development and production builds,
   * as you will be opting out of the built-in dynamic policy.
   * * **Default value**: `{}`
   * * **Required**: No
   *
   * - ⚠ **This is an advanced option.** Advanced options are passed the same way as basic options,
   * but **may have complex implications** or side effects.
   * You should **try to avoid using advanced options** unless you are very comfortable using them.
   *
   * [Documentation](https://next-auth.js.org/configuration/options#cookies) | [Usage example](https://next-auth.js.org/configuration/options#example)
   */
  cookies?: Partial<CookiesOptions>
}

/**
 * Change the theme of the built-in pages.
 *
 * [Documentation](https://next-auth.js.org/configuration/options#theme) |
 * [Pages](https://next-auth.js.org/configuration/pages)
 */
export interface Theme {
  colorScheme?: "auto" | "dark" | "light"
  logo?: string
  brandColor?: string
  buttonText?: string
}

/**
 * Different tokens returned by OAuth Providers.
 * Some of them are available with different casing,
 * but they refer to the same value.
 */
export type TokenSet = TokenSetParameters

/**
 * Usually contains information about the provider being used
 * and also extends `TokenSet`, which is different tokens returned by OAuth Providers.
 */
export interface Account extends Partial<TokenSet> {
  /**
   * This value depends on the type of the provider being used to create the account.
   * - oauth: The OAuth account's id, returned from the `profile()` callback.
   * - email: The user's email address.
   * - credentials: `id` returned from the `authorize()` callback
   */
  providerAccountId: string
  /** id of the user this account belongs to. */
  userId?: string
  /** id of the provider used for this account */
  provider: string
  /** Provider's type for this account */
  type: ProviderType
}

/** The OAuth profile returned from your provider */
export interface Profile {
  sub?: string
  name?: string
  email?: string
  image?: string
}

/** [Documentation](https://next-auth.js.org/configuration/callbacks) */
export interface CallbacksOptions<P = Profile, A = Account> {
  /**
   * Use this callback to control if a user is allowed to sign in.
   * Returning true will continue the sign-in flow.
   * Throwing an error or returning a string will stop the flow, and redirect the user.
   *
   * [Documentation](https://next-auth.js.org/configuration/callbacks#sign-in-callback)
   */
  signIn: (params: {
    user: User | { email: string }
    account: A | null
    /**
     * If OAuth provider is used, it contains the full
     * OAuth profile returned by your provider.
     */
    profile?: P
    /**
     * If Email provider is used, on the first call, it contains a
     * `verificationRequest: true` property to indicate it is being triggered in the verification request flow.
     * When the callback is invoked after a user has clicked on a sign in link,
     * this property will not be present. You can check for the `verificationRequest` property
     * to avoid sending emails to addresses or domains on a blocklist or to only explicitly generate them
     * for email address in an allow list.
     */
    email?: {
      verificationRequest?: boolean
    }
    /** If Credentials provider is used, it contains the user credentials */
    credentials?: Record<string, CredentialInput>
  }) => Awaitable<string | boolean>
  /**
   * This callback is called anytime the user is redirected to a callback URL (e.g. on signin or signout).
   * By default only URLs on the same URL as the site are allowed,
   * you can use this callback to customise that behaviour.
   *
   * [Documentation](https://next-auth.js.org/configuration/callbacks#redirect-callback)
   */
  redirect: (params: {
    /** URL provided as callback URL by the client */
    url: string
    /** Default base URL of site (can be used as fallback) */
    baseUrl: string
  }) => Awaitable<string>
  /**
   * This callback is called whenever a session is checked.
   * (Eg.: invoking the `/api/session` endpoint, using `useSession` or `getSession`)
   *
   * ⚠ By default, only a subset (email, name, image)
   * of the token is returned for increased security.
   *
   * If you want to make something available you added to the token through the `jwt` callback,
   * you have to explicitly forward it here to make it available to the client.
   *
   * [Documentation](https://next-auth.js.org/configuration/callbacks#session-callback) |
   * [`jwt` callback](https://next-auth.js.org/configuration/callbacks#jwt-callback) |
   * [`useSession`](https://next-auth.js.org/getting-started/client#usesession) |
   * [`getSession`](https://next-auth.js.org/getting-started/client#getsession) |
   *
   */
  session: (params: {
    session: Session
    user: User
    token: JWT
  }) => Awaitable<Session>
  /**
   * This callback is called whenever a JSON Web Token is created (i.e. at sign in)
   * or updated (i.e whenever a session is accessed in the client).
   * Its content is forwarded to the `session` callback,
   * where you can control what should be returned to the client.
   * Anything else will be kept from your front-end.
   *
   * ⚠ By default the JWT is signed, but not encrypted.
   *
   * [Documentation](https://next-auth.js.org/configuration/callbacks#jwt-callback) |
   * [`session` callback](https://next-auth.js.org/configuration/callbacks#session-callback)
   */
  jwt: (params: {
    token: JWT
    user?: User | AdapterUser
    account?: A | null
    profile?: P
    isNewUser?: boolean
  }) => Awaitable<JWT>
}

/** [Documentation](https://next-auth.js.org/configuration/options#cookies) */
export interface CookieOption {
  name: string
  options: CookieSerializeOptions
}

/** [Documentation](https://next-auth.js.org/configuration/options#cookies) */
export interface CookiesOptions {
  sessionToken: CookieOption
  callbackUrl: CookieOption
  csrfToken: CookieOption
  pkceCodeVerifier: CookieOption
  state: CookieOption
  nonce: CookieOption
}

/**
 *  The various event callbacks you can register for from next-auth
 *
 * [Documentation](https://next-auth.js.org/configuration/events)
 */
export interface EventCallbacks {
  /**
   * If using a `credentials` type auth, the user is the raw response from your
   * credential provider.
   * For other providers, you'll get the User object from your adapter, the account,
   * and an indicator if the user was new to your Adapter.
   */
  signIn: (message: {
    user: User
    account: Account | null
    profile?: Profile
    isNewUser?: boolean
  }) => Awaitable<void>
  /**
   * The message object will contain one of these depending on
   * if you use JWT or database persisted sessions:
   * - `token`: The JWT token for this session.
   * - `session`: The session object from your adapter that is being ended.
   */
  signOut: (message: { session: Session; token: JWT }) => Awaitable<void>
  createUser: (message: { user: User }) => Awaitable<void>
  updateUser: (message: { user: User }) => Awaitable<void>
  linkAccount: (message: {
    user: User | AdapterUser | { email: string }
    account: Account
    profile: User | AdapterUser | { email: string }
  }) => Awaitable<void>
  /**
   * The message object will contain one of these depending on
   * if you use JWT or database persisted sessions:
   * - `token`: The JWT token for this session.
   * - `session`: The session object from your adapter.
   */
  session: (message: { session: Session; token: JWT }) => Awaitable<void>
}

export type EventType = keyof EventCallbacks

/** [Documentation](https://next-auth.js.org/configuration/pages) */
export interface PagesOptions {
  signIn: string
  signOut: string
  /** Error code passed in query string as ?error= */
  error: string
  verifyRequest: string
  /** If set, new users will be directed here on first sign in */
  newUser: string
}

export type ISODateString = string

export interface DefaultSession {
  user?: {
    name?: string | null
    email?: string | null
    image?: string | null
  }
  expires: ISODateString
}

/**
 * Returned by `useSession`, `getSession`, returned by the `session` callback
 * and also the shape received as a prop on the `SessionProvider` React Context
 *
 * [`useSession`](https://next-auth.js.org/getting-started/client#usesession) |
 * [`getSession`](https://next-auth.js.org/getting-started/client#getsession) |
 * [`SessionProvider`](https://next-auth.js.org/getting-started/client#sessionprovider) |
 * [`session` callback](https://next-auth.js.org/configuration/callbacks#jwt-callback)
 */
export interface Session extends DefaultSession {}

export type SessionStrategy = "jwt" | "database"

/** [Documentation](https://next-auth.js.org/configuration/options#session) */
export interface SessionOptions {
  /**
   * Choose how you want to save the user session.
   * The default is `"jwt"`, an encrypted JWT (JWE) in the session cookie.
   *
   * If you use an `adapter` however, we default it to `"database"` instead.
   * You can still force a JWT session by explicitly defining `"jwt"`.
   *
   * When using `"database"`, the session cookie will only contain a `sessionToken` value,
   * which is used to look up the session in the database.
   *
   * [Documentation](https://next-auth.js.org/configuration/options#session) | [Adapter](https://next-auth.js.org/configuration/options#adapter) | [About JSON Web Tokens](https://next-auth.js.org/faq#json-web-tokens)
   */
  strategy: SessionStrategy
  /**
   * Relative time from now in seconds when to expire the session
   * @default 2592000 // 30 days
   */
  maxAge: number
  /**
   * How often the session should be updated in seconds.
   * If set to `0`, session is updated every time.
   * @default 86400 // 1 day
   */
  updateAge: number
  /**
   * Generate a custom session token for database-based sessions.
   * By default, a random UUID or string is generated depending on the Node.js version.
   * However, you can specify your own custom string (such as CUID) to be used.
   * @default `randomUUID` or `randomBytes.toHex` depending on the Node.js version
   */
  generateSessionToken: () => string
}

export interface DefaultUser {
  id: string
  name?: string | null
  email?: string | null
  image?: string | null
}

/**
 * The shape of the returned object in the OAuth providers' `profile` callback,
 * available in the `jwt` and `session` callbacks,
 * or the second parameter of the `session` callback, when using a database.
 *
 * [`signIn` callback](https://next-auth.js.org/configuration/callbacks#sign-in-callback) |
 * [`session` callback](https://next-auth.js.org/configuration/callbacks#jwt-callback) |
 * [`jwt` callback](https://next-auth.js.org/configuration/callbacks#jwt-callback) |
 * [`profile` OAuth provider callback](https://next-auth.js.org/configuration/providers#using-a-custom-provider)
 */
export interface User extends DefaultUser {}

// Below are types that are only supposed be used by next-auth internally

/** @internal */
<<<<<<< HEAD
export type InternalProvider<T extends ProviderType = any> = (T extends "oauth"
  ? OAuthConfigInternal<any>
=======
export type InternalProvider<T = ProviderType> = (T extends "oauth"
  ? InternalOAuthConfig<any>
>>>>>>> 5d6643b6
  : T extends "email"
  ? EmailConfig
  : T extends "credentials"
  ? CredentialsConfig
  : never) & {
  signinUrl: string
  callbackUrl: string
}

export type NextAuthAction =
  | "providers"
  | "session"
  | "csrf"
  | "signin"
  | "signout"
  | "callback"
  | "verify-request"
  | "error"
  | "_log"

/** @internal */
export interface InternalOptions<
  TProviderType = ProviderType,
  WithVerificationToken = TProviderType extends "email" ? true : false
> {
  providers: InternalProvider[]
  /**
   * Parsed from `NEXTAUTH_URL` or `x-forwarded-host` on Vercel.
   * @default "http://localhost:3000/api/auth"
   */
  url: InternalUrl
  action: NextAuthAction
  provider: InternalProvider<TProviderType>
  csrfToken?: string
  csrfTokenVerified?: boolean
  secret: string
  theme: Theme
  debug: boolean
  logger: LoggerInstance
  session: Required<SessionOptions>
  pages: Partial<PagesOptions>
  jwt: JWTOptions
  events: Partial<EventCallbacks>
  adapter: WithVerificationToken extends true
    ? Adapter<WithVerificationToken>
    : Adapter<WithVerificationToken> | undefined
  callbacks: CallbacksOptions
  cookies: CookiesOptions
  callbackUrl: string
}

/** @internal */
export interface NextAuthRequest extends NextApiRequest {
  options: InternalOptions
}

/** @internal */
export type NextAuthResponse<T = any> = NextApiResponse<T>

/** @internal */
// eslint-disable-next-line @typescript-eslint/no-invalid-void-type
export type NextAuthApiHandler<Result = void, Response = any> = (
  req: NextAuthRequest,
  res: NextAuthResponse<Response>
) => Awaitable<Result><|MERGE_RESOLUTION|>--- conflicted
+++ resolved
@@ -3,13 +3,9 @@
   Provider,
   CredentialInput,
   ProviderType,
-<<<<<<< HEAD
-  OAuthConfigInternal,
-=======
->>>>>>> 5d6643b6
   EmailConfig,
   CredentialsConfig,
-  InternalOAuthConfig,
+  OAuthConfigInternal,
 } from "../providers"
 import type { TokenSetParameters } from "openid-client"
 import type { JWT, JWTOptions } from "../jwt"
@@ -496,13 +492,8 @@
 // Below are types that are only supposed be used by next-auth internally
 
 /** @internal */
-<<<<<<< HEAD
-export type InternalProvider<T extends ProviderType = any> = (T extends "oauth"
+export type InternalProvider<T = ProviderType> = (T extends "oauth"
   ? OAuthConfigInternal<any>
-=======
-export type InternalProvider<T = ProviderType> = (T extends "oauth"
-  ? InternalOAuthConfig<any>
->>>>>>> 5d6643b6
   : T extends "email"
   ? EmailConfig
   : T extends "credentials"
